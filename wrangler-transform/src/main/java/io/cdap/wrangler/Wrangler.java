--- conflicted
+++ resolved
@@ -590,16 +590,8 @@
       return new InvalidRelation("Plugin is not configured for relational transformation");
     }
 
-<<<<<<< HEAD
-    Optional<ExpressionFactory<String>> expressionFactory = getExpressionFactory(relationalTranformContext);
-=======
-    if (!Feature.WRANGLER_PRECONDITION_SQL.isEnabled(relationalTranformContext)) {
-      throw new RuntimeException("SQL Precondition feature is not available");
-    }
-
     Optional<ExpressionFactory<String>> expressionFactory = SqlExpressionGenerator
             .getExpressionFactory(relationalTranformContext);
->>>>>>> 5899112e
     if (!expressionFactory.isPresent()) {
       return new InvalidRelation("Cannot find an Expression Factory");
     }
