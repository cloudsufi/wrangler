--- conflicted
+++ resolved
@@ -98,12 +98,7 @@
       List<StructuredRecord> output = convertor.toStructureRecord(rows, schema);
       return output;
     } catch (RecordConvertorException e) {
-<<<<<<< HEAD
-      throw new RecipeException(
-          "Problem converting into output record. Reason : " + e.getMessage());
-=======
       throw new RecipeException("Problem converting into output record. Reason : " + e.getMessage(), e);
->>>>>>> a4f45108
     }
   }
 
