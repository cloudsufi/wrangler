/*
 *  Copyright © 2017 Cask Data, Inc.
 *
 *  Licensed under the Apache License, Version 2.0 (the "License"); you may not
 *  use this file except in compliance with the License. You may obtain a copy of
 *  the License at
 *
 *  http://www.apache.org/licenses/LICENSE-2.0
 *
 *  Unless required by applicable law or agreed to in writing, software
 *  distributed under the License is distributed on an "AS IS" BASIS, WITHOUT
 *  WARRANTIES OR CONDITIONS OF ANY KIND, either express or implied. See the
 *  License for the specific language governing permissions and limitations under
 *  the License.
 */

package co.cask.directives.row;

import co.cask.cdap.api.annotation.Description;
import co.cask.cdap.api.annotation.Name;
import co.cask.cdap.api.annotation.Plugin;
import co.cask.wrangler.api.Arguments;
import co.cask.wrangler.api.Directive;
import co.cask.wrangler.api.DirectiveExecutionException;
import co.cask.wrangler.api.DirectiveParseException;
import co.cask.wrangler.api.ExecutorContext;
import co.cask.wrangler.api.Optional;
import co.cask.wrangler.api.Row;
import co.cask.wrangler.api.annotations.Categories;
import co.cask.wrangler.api.parser.Bool;
import co.cask.wrangler.api.parser.Expression;
import co.cask.wrangler.api.parser.TokenType;
import co.cask.wrangler.api.parser.UsageDefinition;
import co.cask.wrangler.expression.EL;
import co.cask.wrangler.expression.ELContext;
import co.cask.wrangler.expression.ELException;

import java.util.ArrayList;
import java.util.HashSet;
import java.util.List;
import java.util.Set;

/**
 * A Wrangle step for filtering rows based on the condition.
 *
 * <p>
 *   This step will evaluate the condition, if the condition evaluates to
 *   true, then the row will be skipped. If the condition evaluates to
 *   false, then the row will be accepted.
 * </p>
 */
@Plugin(type = Directive.Type)
@Name(RecordConditionFilter.NAME)
@Categories(categories = { "row", "data-quality"})
@Description("Filters rows based on condition type specified.")
public class RecordConditionFilter implements Directive {
  public static final String NAME = "filter-row";
  private String condition;
  private final EL el = new EL(new EL.DefaultFunctions());
  private boolean isTrue;
  // Variables in expression
  private Set<String> variables = new HashSet<>();

  @Override
  public UsageDefinition define() {
    UsageDefinition.Builder builder = UsageDefinition.builder(NAME);
    builder.define("condition", TokenType.EXPRESSION);
    builder.define("type", TokenType.BOOLEAN, Optional.TRUE);
    return builder.build();
  }

  @Override
  public void initialize(Arguments args) throws DirectiveParseException {
    isTrue = true;
    if (args.contains("type")) {
      isTrue = ((Bool) args.value("type")).value();
    }
    condition = ((Expression) args.value("condition")).value();
<<<<<<< HEAD
    engine = JexlHelper.getEngine();
    script = engine.createScript(condition);
    Set<List<String>> vars = script.getVariables();
    for(List<String> var : vars) {
      for(String v : var) {
        variables.add(v);
      }
=======
    try {
      el.compile(condition);
    } catch (ELException e) {
      throw new DirectiveParseException(e.getMessage());
>>>>>>> fd667492
    }
  }

  @Override
  public void destroy() {
    // no-op
  }

  @Override
  public List<Row> execute(List<Row> rows, ExecutorContext context) throws DirectiveExecutionException {
    List<Row> results = new ArrayList<>();
    for (Row row : rows) {
      // Move the fields from the row into the context.
<<<<<<< HEAD
      JexlContext ctx = new MapContext();
      for(String var : variables) {
=======
      ELContext ctx = new ELContext();
      for(String var : el.variables()) {
>>>>>>> fd667492
        ctx.set(var, row.getValue(var));
      }
      if (context != null) {
        for (String variable : context.getTransientStore().getVariables()) {
          ctx.set(variable, context.getTransientStore().get(variable));
        }
      }
      try {
        Boolean result = el.execute(ctx).getBoolean();
        if (!isTrue) {
          result = !result;
        }
        if (result) {
          continue;
        }
      } catch (ELException e) {
        throw new DirectiveExecutionException(e.getMessage());
      }
      results.add(row);
    }
    return results;
  }
}<|MERGE_RESOLUTION|>--- conflicted
+++ resolved
@@ -76,20 +76,10 @@
       isTrue = ((Bool) args.value("type")).value();
     }
     condition = ((Expression) args.value("condition")).value();
-<<<<<<< HEAD
-    engine = JexlHelper.getEngine();
-    script = engine.createScript(condition);
-    Set<List<String>> vars = script.getVariables();
-    for(List<String> var : vars) {
-      for(String v : var) {
-        variables.add(v);
-      }
-=======
     try {
       el.compile(condition);
     } catch (ELException e) {
       throw new DirectiveParseException(e.getMessage());
->>>>>>> fd667492
     }
   }
 
@@ -103,13 +93,8 @@
     List<Row> results = new ArrayList<>();
     for (Row row : rows) {
       // Move the fields from the row into the context.
-<<<<<<< HEAD
-      JexlContext ctx = new MapContext();
-      for(String var : variables) {
-=======
       ELContext ctx = new ELContext();
       for(String var : el.variables()) {
->>>>>>> fd667492
         ctx.set(var, row.getValue(var));
       }
       if (context != null) {
