--- conflicted
+++ resolved
@@ -19,11 +19,7 @@
 
   <groupId>co.cask.wrangler</groupId>
   <artifactId>wrangler</artifactId>
-<<<<<<< HEAD
-  <version>3.0.2-SNAPSHOT</version>
-=======
-  <version>3.0.2</version>
->>>>>>> 03e4a077
+  <version>3.0.3-SNAPSHOT</version>
   <name>Wrangler</name>
   <packaging>pom</packaging>
   <description>An interactive tool for data cleansing and transformation.</description>
