/*
 * Copyright © 2017 Cask Data, Inc.
 *
 * Licensed under the Apache License, Version 2.0 (the "License"); you may not
 * use this file except in compliance with the License. You may obtain a copy of
 * the License at
 *
 * http://www.apache.org/licenses/LICENSE-2.0
 *
 * Unless required by applicable law or agreed to in writing, software
 * distributed under the License is distributed on an "AS IS" BASIS, WITHOUT
 * WARRANTIES OR CONDITIONS OF ANY KIND, either express or implied. See the
 * License for the specific language governing permissions and limitations under
 * the License.
 */

package co.cask.wrangler.service.directive;

import co.cask.cdap.api.annotation.UseDataSet;
import co.cask.cdap.api.common.Bytes;
import co.cask.cdap.api.data.schema.Schema;
import co.cask.cdap.api.dataset.DataSetException;
import co.cask.cdap.api.dataset.lib.KeyValue;
import co.cask.cdap.api.service.http.AbstractHttpServiceHandler;
import co.cask.cdap.api.service.http.HttpServiceRequest;
import co.cask.cdap.api.service.http.HttpServiceResponder;
import co.cask.cdap.internal.guava.reflect.TypeToken;
import co.cask.cdap.internal.io.SchemaTypeAdapter;
import co.cask.wrangler.PropertyIds;
import co.cask.wrangler.RequestExtractor;
import co.cask.wrangler.SamplingMethod;
import co.cask.wrangler.ServiceUtils;
import co.cask.wrangler.api.PipelineContext;
import co.cask.wrangler.api.Record;
import co.cask.wrangler.api.statistics.Statistics;
import co.cask.wrangler.api.validator.Validator;
import co.cask.wrangler.api.validator.ValidatorException;
import co.cask.wrangler.dataset.workspace.DataType;
import co.cask.wrangler.dataset.workspace.WorkspaceDataset;
import co.cask.wrangler.dataset.workspace.WorkspaceException;
import co.cask.wrangler.executor.PipelineExecutor;
import co.cask.wrangler.executor.TextDirectives;
import co.cask.wrangler.executor.UsageRegistry;
import co.cask.wrangler.internal.xpath.XPathUtil;
import co.cask.wrangler.proto.Request;
import co.cask.wrangler.sampling.Reservoir;
import co.cask.wrangler.service.connections.ConnectionType;
import co.cask.wrangler.statistics.BasicStatistics;
import co.cask.wrangler.utils.Json2Schema;
import co.cask.wrangler.utils.RecordConvertorException;
import co.cask.wrangler.validator.ColumnNameValidator;
import com.google.common.base.Charsets;
import com.google.common.base.Function;
import com.google.common.collect.Lists;
import com.google.gson.Gson;
import com.google.gson.GsonBuilder;
import com.google.gson.JsonArray;
import com.google.gson.JsonNull;
import com.google.gson.JsonObject;
import com.google.gson.JsonParseException;
import com.google.gson.JsonParser;
import com.google.gson.JsonPrimitive;
import com.ximpleware.VTDNav;
import org.apache.commons.lang3.StringEscapeUtils;
import org.json.JSONException;
import org.json.JSONObject;
import org.slf4j.Logger;
import org.slf4j.LoggerFactory;

import java.io.IOException;
import java.io.InputStream;
import java.net.HttpURLConnection;
import java.nio.ByteBuffer;
import java.nio.charset.Charset;
import java.util.ArrayList;
import java.util.HashMap;
import java.util.HashSet;
import java.util.List;
import java.util.Map;
import java.util.Properties;
import java.util.Set;
import javax.annotation.Nullable;
import javax.ws.rs.DELETE;
import javax.ws.rs.GET;
import javax.ws.rs.POST;
import javax.ws.rs.PUT;
import javax.ws.rs.Path;
import javax.ws.rs.PathParam;
import javax.ws.rs.QueryParam;

import static co.cask.wrangler.ServiceUtils.error;
import static co.cask.wrangler.ServiceUtils.notFound;
import static co.cask.wrangler.ServiceUtils.sendJson;
import static co.cask.wrangler.ServiceUtils.success;

/**
 * Service for managing workspaces and also application of directives on to the workspace.
 */
public class DirectivesService extends AbstractHttpServiceHandler {
  private static final Logger LOG = LoggerFactory.getLogger(DirectivesService.class);
  private static final Gson GSON =
    new GsonBuilder().registerTypeAdapter(Schema.class, new SchemaTypeAdapter()).create();
  public static final String WORKSPACE_DATASET = "workspace";
  private static final String resourceName = ".properties";

  private static final String COLUMN_NAME = "body";
  private static final String RECORD_DELIMITER_HEADER = "recorddelimiter";
  private static final String DELIMITER_HEADER = "delimiter";

  @UseDataSet(WORKSPACE_DATASET)
  private WorkspaceDataset table;

  /**
   * Creates a workspace.
   *
   * Following is the response
   *
   * {
   *   "status" : 200,
   *   "message" : Successfully created workspace 'test'.
   * }
   *
   * @param request Handler for incoming request.
   * @param responder Responder for data going out.
   * @param id of workspace to be created.
   * @param name of workspace to be created.
   */
  @PUT
  @Path("workspaces/{id}")
  public void create(HttpServiceRequest request, HttpServiceResponder responder,
                     @PathParam("id") String id, @QueryParam("name") String name) {
    try {
      if (name == null || name.isEmpty()) {
        name = id;
      }
      table.createWorkspaceMeta(id, name);
      Map<String, String> properties = new HashMap<>();
      properties.put(PropertyIds.ID, id);
      properties.put(PropertyIds.NAME, name);
      table.writeProperties(id, properties);
      success(responder, String.format("Successfully created workspace '%s'", id));
    } catch (WorkspaceException e) {
      error(responder, e.getMessage());
    }
  }

  /**
   * Lists all workspaces.
   *
   * Following is a response returned
   *
   * {
   *   "status" : 200,
   *   "message" : "Success",
   *   "count" : 4,
   *   "values" : [
   *      { "id" : "ABC", "name" : "body"},
   *      { "id" : "XYZ", "name" : "ws"},
   *      { "id" : "123", "name" : "test"},
   *      { "id" : "UVW", "name" : "foo"}
   *   ]
   * }
   *
   * @param request Handler for incoming request.
   * @param responder Responder for data going out.
   */
  @GET
  @Path("workspaces")
  public void list(HttpServiceRequest request, HttpServiceResponder responder) {
    try {
      JsonObject response = new JsonObject();
      List<KeyValue<String,String>> workspaces = table.getWorkspaces();
      JsonArray array = new JsonArray();
      for (KeyValue<String, String> workspace : workspaces) {
        JsonObject object = new JsonObject();
        object.addProperty("id", workspace.getKey());
        object.addProperty("name", workspace.getValue());
        array.add(object);
      }
      response.addProperty("status", HttpURLConnection.HTTP_OK);
      response.addProperty("message", "Success");
      response.addProperty("count", array.size());
      response.add("values", array);
      sendJson(responder, HttpURLConnection.HTTP_OK, response.toString());
    } catch (WorkspaceException e) {
      error(responder, e.getMessage());
    }
  }

  /**
   * Deletes the workspace.
   *
   * Following is the response
   *
   * {
   *   "status" : 200,
   *   "message" : Successfully deleted workspace 'test'.
   * }
   *
   * @param request Handler for incoming request.
   * @param responder Responder for data going out.
   * @param id Workspace to deleted.
   */
  @DELETE
  @Path("workspaces/{id}")
  public void delete(HttpServiceRequest request, HttpServiceResponder responder,
                     @PathParam("id") String id) {
    try {
      table.deleteWorkspace(id);
      success(responder, String.format("Successfully deleted workspace '%s'", id));
    } catch (WorkspaceException e) {
      error(responder, e.getMessage());
    }
  }

  /**
   * Get information about the workspace.
   *
   * Following is the response
   *
   * {
   *   "status" : 200,
   *   "message" : "Success",
   *   "count" : 1,
   *   "values" : [
   *     {
   *       "workspace" : "data",
   *       "created" : 1430202202,
   *       "recipe" : [
   *          "parse-as-csv data ,",
   *          "drop data"
   *       ],
   *       "properties" : {
   *         { "key" : "value"},
   *         { "key" : "value"}
   *       }
   *     }
   *   ]
   * }
   *
   * @param request Handler for incoming request.
   * @param responder Responder for data going out.
   * @param id Workspace to deleted.
   */
  @GET
  @Path("workspaces/{id}")
  public void get(HttpServiceRequest request, HttpServiceResponder responder,
                     @PathParam("id") String id) {
    JsonObject response = new JsonObject();
    JsonArray values = new JsonArray();
    try {
      byte[] bytes = table.getData(id, WorkspaceDataset.NAME_COL);
      String name = "";
      if (bytes != null) {
        name = Bytes.toString(bytes);
      }
      String data = table.getData(id, WorkspaceDataset.REQUEST_COL, DataType.TEXT);
      JsonObject req = new JsonObject();
      if (data != null) {
        req = (JsonObject) new JsonParser().parse(data);
      }
      Map<String, String> properties = table.getProperties(id);
      JsonObject prop = (JsonObject) GSON.toJsonTree(properties);
      prop.addProperty("name", name);
      prop.addProperty("id", name);
      req.add("properties", prop);
      values.add(req);
      response.addProperty("count", 1);
      response.add("values", values);
      response.addProperty("status", HttpURLConnection.HTTP_OK);
      response.addProperty("message", "Success");
      sendJson(responder, HttpURLConnection.HTTP_OK, response.toString());
    } catch (WorkspaceException | JSONException e) {
      error(responder, e.getMessage());
    }
  }

  /**
   * Upload data to the workspace, the workspace is created automatically on fly.
   *
   * @param request Handler for incoming request.
   * @param responder Responder for data going out.
   */
  @POST
  @Path("workspaces")
  public void upload(HttpServiceRequest request, HttpServiceResponder responder) {

    try {
      String name = request.getHeader(PropertyIds.FILE_NAME);
      String id = ServiceUtils.generateMD5(name);

      // if workspace doesn't exist, then we create the workspace before
      // adding data to the workspace.
      if (!table.hasWorkspace(id)) {
        table.createWorkspaceMeta(id, name);
      }

      RequestExtractor handler = new RequestExtractor(request);

      // For back-ward compatibility, we check if there is delimiter specified
      // using 'recorddelimiter' or 'delimiter'
      String delimiter = handler.getHeader(RECORD_DELIMITER_HEADER, "\\u001A");
      delimiter = handler.getHeader(DELIMITER_HEADER, delimiter);

      // Extract charset, if not specified, default it to UTF-8.
      String charset = handler.getHeader(RequestExtractor.CHARSET_HEADER, "UTF-8");

      // Get content type - application/data-prep, application/octet-stream or text/plain.
      String contentType = handler.getHeader(RequestExtractor.CONTENT_TYPE_HEADER, "application/data-prep");

      // Extract content.
      byte[] content = handler.getContent();
      if (content == null) {
        error(responder, "Body not present, please post the file containing the records to be wrangled.");
        return;
      }

      // Depending on content type, load data.
      DataType type = DataType.fromString(contentType);
      switch(type) {
        case TEXT: {
          // Convert the type into unicode.
          String body = Charset.forName(charset).decode(ByteBuffer.wrap(content)).toString();
          table.writeToWorkspace(id, WorkspaceDataset.DATA_COL, DataType.TEXT, Bytes.toBytes(body));
          break;
        }

        case RECORDS: {
          delimiter = StringEscapeUtils.unescapeJava(delimiter);
          String body = Charset.forName(charset).decode(ByteBuffer.wrap(content)).toString();
          List<Record> records = new ArrayList<>();
          for (String line : body.split(delimiter)) {
            records.add(new Record(COLUMN_NAME, line));
          }
          String data = GSON.toJson(records);
          table.writeToWorkspace(id, WorkspaceDataset.DATA_COL, DataType.RECORDS, data.getBytes(Charsets.UTF_8));
          break;
        }

        case BINARY: {
          table.writeToWorkspace(id, WorkspaceDataset.DATA_COL, DataType.BINARY, content);
          break;
        }

        default: {
          error(responder, "Invalid content type. Supports text/plain, application/octet-stream " +
            "and application/data-prep");
          break;
        }
      }

      // Write properties for workspace.
      Map<String, String> properties = new HashMap<>();
      properties.put(PropertyIds.ID, id);
      properties.put(PropertyIds.NAME, name);
      properties.put(PropertyIds.DELIMITER, delimiter);
      properties.put(PropertyIds.CHARSET, charset);
      properties.put(PropertyIds.CONTENT_TYPE, contentType);
      properties.put(PropertyIds.CONNECTION_TYPE, ConnectionType.UPLOAD.getType());
      table.writeProperties(id, properties);

      JsonArray array = new JsonArray();
      JsonObject object = (JsonObject) GSON.toJsonTree(properties);
      object.addProperty(PropertyIds.SAMPLER_TYPE, SamplingMethod.NONE.getMethod());
      array.add(object);

      JsonObject response = new JsonObject();
      response.addProperty("status", HttpURLConnection.HTTP_OK);
      response.addProperty("message", "Success");
      response.addProperty("count", array.size());
      response.add("values", array);
      sendJson(responder, HttpURLConnection.HTTP_OK, response.toString());
    } catch (WorkspaceException e) {
      error(responder, e.getMessage());
    }
  }

  /**
   * Upload data to the workspace.
   *
   * @param request Handler for incoming request.
   * @param responder Responder for data going out.
   * @param id Upload data to the workspace.
   */
  @POST
  @Path("workspaces/{id}/upload")
  public void upload(HttpServiceRequest request, HttpServiceResponder responder,
                     @PathParam("id") String id) {
    try {
      RequestExtractor handler = new RequestExtractor(request);

      // For back-ward compatibility, we check if there is delimiter specified
      // using 'recorddelimiter' or 'delimiter'
      String delimiter = handler.getHeader(RECORD_DELIMITER_HEADER, "\\u001A");
      delimiter = handler.getHeader(DELIMITER_HEADER, delimiter);

      // Extract charset, if not specified, default it to UTF-8.
      String charset = handler.getHeader(RequestExtractor.CHARSET_HEADER, "UTF-8");

      // Get content type - application/data-prep, application/octet-stream or text/plain.
      String contentType = handler.getHeader(RequestExtractor.CONTENT_TYPE_HEADER, "application/data-prep");

      // Extract content.
      byte[] content = handler.getContent();
      if (content == null) {
        error(responder, "Body not present, please post the file containing the records to be wrangle.");
        return;
      }

      // Depending on content type, load data.
      DataType type = DataType.fromString(contentType);
      switch(type) {
        case TEXT: {
          // Convert the type into unicode.
          String body = Charset.forName(charset).decode(ByteBuffer.wrap(content)).toString();
          table.writeToWorkspace(id, WorkspaceDataset.DATA_COL, DataType.TEXT, Bytes.toBytes(body));
          break;
        }

        case RECORDS: {
          delimiter = StringEscapeUtils.unescapeJava(delimiter);
          String body = Charset.forName(charset).decode(ByteBuffer.wrap(content)).toString();
          List<Record> records = new ArrayList<>();
          for (String line : body.split(delimiter)) {
            records.add(new Record(id, line));
          }
          String data = GSON.toJson(records);
          table.writeToWorkspace(id, WorkspaceDataset.DATA_COL, DataType.RECORDS, data.getBytes(Charsets.UTF_8));
          break;
        }

        case BINARY: {
          table.writeToWorkspace(id, WorkspaceDataset.DATA_COL, DataType.BINARY, content);
          break;
        }

        default: {
          error(responder, "Invalid content type. Supports text/plain, application/octet-stream " +
            "and application/data-prep");
          break;
        }
      }

      // Write properties for workspace.
      Map<String, String> properties = new HashMap<>();
      properties.put(PropertyIds.DELIMITER, delimiter);
      properties.put(PropertyIds.CHARSET, charset);
      properties.put(PropertyIds.CONTENT_TYPE, contentType);
      properties.put(PropertyIds.CONNECTION_TYPE, ConnectionType.UPLOAD.getType());
      table.writeProperties(id, properties);

      success(responder, String.format("Successfully uploaded data to workspace '%s'", id));
    } catch (WorkspaceException e) {
      error(responder, e.getMessage());
    }
  }

  /**
   * Download data from the workspace.
   *
   * @param request Handler for incoming request.
   * @param responder Responder for data going out.
   * @param id Download data from the workspace.
   */
  @GET
  @Path("workspaces/{id}/download")
  public void download(HttpServiceRequest request, HttpServiceResponder responder,
                     @PathParam("id") String id) {
    JsonArray array = new JsonArray();
    try {
      DataType type = table.getType(id);
      byte[] bytes = table.getData(id, WorkspaceDataset.DATA_COL);
      if (bytes != null) {
        if (type == DataType.BINARY) {
          String data = Bytes.toHexString(bytes);
          array.add(new JsonPrimitive(data));
        } else if (type == DataType.TEXT) {
          String data = Bytes.toString(bytes);
          array.add(new JsonPrimitive(data));
        } else if (type == DataType.RECORDS) {
          String data = Bytes.toString(bytes);
          array = GSON.fromJson(data, new TypeToken<JsonArray>() {}.getType());
        } else {
          error(responder, "Unknown workspace data type. Should be application/data-prep, text/plain " +
            "or application/octet-stream");
          return;
        }
        JsonObject response = new JsonObject();
        response.addProperty("status", HttpURLConnection.HTTP_OK);
        response.addProperty("message", "Success");
        response.addProperty("count", array.size());
        response.add("values", array);
        sendJson(responder, HttpURLConnection.HTTP_OK, response.toString());
      } else {
        notFound(responder, String.format("Workspace '%s' does not not have data.", id));
      }
    } catch (WorkspaceException e) {
      error(responder, e.getMessage());
    }
  }

  /**
   * Executes the directives on the record stored in the workspace.
   *
   * Following is the response from this request
   * {
   *   "status" : 200,
   *   "message" : "Success",
   *   "count" : 2,
   *   "header" : [ "a", "b", "c", "d" ],
   *   "value" : [
   *     { record 1},
   *     { record 2}
   *   ]
   * }
   *
   * @param request to gather information of the request.
   * @param responder to respond to the service request.
   * @param id workspace in which the directives are executed.
   */
  @POST
  @Path("workspaces/{id}/execute")
  public void execute(HttpServiceRequest request, HttpServiceResponder responder,
                        @PathParam("id") String id) {
    try {
      RequestExtractor handler = new RequestExtractor(request);
      Request user = handler.getContent("UTF-8", Request.class);
      final int limit = user.getSampling().getLimit();
      List<Record> records = executeDirectives(id, user, new Function<List<Record>, List<Record>>() {
        @Nullable
        @Override
        public List<Record> apply(@Nullable List<Record> records) {
          int min = Math.min(records.size(), limit);
          return records.subList(0, min);
        }
      });

      JsonArray values = new JsonArray();
      JsonArray headers = new JsonArray();
      JsonObject types = new JsonObject();
      Set<String> header = new HashSet<>();

      // Iterate through all the new records.
      for (Record record : records) {
        JsonObject value = new JsonObject();
        // If output array has more than return result values, we terminate.
        if (values.size() >= user.getWorkspace().getResults()) {
          break;
        }

        // Iterate through all the fields of the record.
        List<KeyValue<String, Object>> fields = record.getFields();
        for (KeyValue<String, Object> field : fields) {
          // If not present in header, add it to header.
          if (!header.contains(field.getKey())) {
            headers.add(new JsonPrimitive(field.getKey()));
<<<<<<< HEAD
            Object object = field.getValue();
            if (object != null) {
              types.addProperty(field.getKey(), object.getClass().getSimpleName().toLowerCase());
            }
=======
            types.addProperty(field.getKey(), field.getValue().getClass().getSimpleName().toLowerCase());
>>>>>>> fd81889b
            header.add(field.getKey());
          }
          Object object = field.getValue();
          if (object != null) {
            if ((object.getClass().getMethod("toString").getDeclaringClass() != Object.class)) {
              value.addProperty(field.getKey(), object.toString());
            } else {
              value.addProperty(field.getKey(), "Non-displayable object");
            }
          } else {
            value.add(field.getKey(), JsonNull.INSTANCE);
          }
        }
        values.add(value);
      }

      // Save the recipes being executed.
      table.updateWorkspace(id, WorkspaceDataset.REQUEST_COL, GSON.toJson(user));

      JsonObject response = new JsonObject();
      response.addProperty("status", HttpURLConnection.HTTP_OK);
      response.addProperty("message", "Success");
      response.addProperty("count", values.size());
<<<<<<< HEAD
      response.add("header", headers); // TODO: Remove this later.
=======
      response.add("header", headers); // TODO: Remove this later. 
>>>>>>> fd81889b
      response.add("types", types);
      response.add("values", values);
      sendJson(responder, HttpURLConnection.HTTP_OK, response.toString());
    } catch (JsonParseException e) {
      LOG.error(e.getMessage(), e);
      error(responder, "Issue parsing request. " + e.getMessage());
    } catch (Exception e) {
      LOG.error(e.getMessage(), e);
      error(responder, e.getMessage());
    }
  }

  /**
   * Summarizes the workspace by running directives.
   *
   * @param request Handler for incoming request.
   * @param responder Responder for data going out.
   * @param id Workspace data to be summarized.
   */
  @POST
  @Path("workspaces/{id}/summary")
  public void summary(HttpServiceRequest request, HttpServiceResponder responder,
                       @PathParam("id") String id) {
    try {
      RequestExtractor handler = new RequestExtractor(request);
      Request user = handler.getContent("UTF-8", Request.class);
      final int limit = user.getSampling().getLimit();
      List<Record> records = executeDirectives(id, user, new Function<List<Record>, List<Record>>() {
        @Nullable
        @Override
        public List<Record> apply(@Nullable List<Record> records) {
          int min = Math.min(records.size(), limit);
          return records.subList(0, min);
        }
      });

      // Final response object.
      JsonObject response = new JsonObject();
      JsonObject result = new JsonObject();

      // Validate Column names.
      Validator<String> validator = new ColumnNameValidator();
      validator.initialize();

      // Iterate through columns to get a set
      Set<String> uniqueColumns = new HashSet<>();
      for (Record record : records) {
        for (int i = 0; i < record.length(); ++i) {
          uniqueColumns.add(record.getColumn(i));
        }
      }

      JsonObject columnValidationResult = new JsonObject();
      for (String name : uniqueColumns) {
        JsonObject columnResult = new JsonObject();
        try {
          validator.validate(name);
          columnResult.addProperty("valid", true);
        } catch (ValidatorException e) {
          columnResult.addProperty("valid", false);
          columnResult.addProperty("message", e.getMessage());
        }
        columnValidationResult.add(name, columnResult);
      }

      result.add("validation", columnValidationResult);

      // Generate General and Type related Statistics for each column.
      Statistics statsGenerator = new BasicStatistics();
      Record summary = statsGenerator.aggregate(records);

      Record stats = (Record) summary.getValue("stats");
      Record types = (Record) summary.getValue("types");

      // Serialize the results into JSON.
      List<KeyValue<String, Object>> fields = stats.getFields();
      JsonObject statistics = new JsonObject();
      for (KeyValue<String, Object> field : fields) {
        List<KeyValue<String, Double>> values = (List<KeyValue<String, Double>>) field.getValue();
        JsonObject v = new JsonObject();
        JsonObject o = new JsonObject();
        for (KeyValue<String, Double> value : values) {
          o.addProperty(value.getKey(), value.getValue().floatValue()*100);
        }
        v.add("general", o);
        statistics.add(field.getKey(), v);
      }

      fields = types.getFields();
      for (KeyValue<String, Object> field : fields) {
        List<KeyValue<String, Double>> values = (List<KeyValue<String, Double>>) field.getValue();
        JsonObject v = new JsonObject();
        JsonObject o = new JsonObject();
        for (KeyValue<String, Double> value : values) {
          o.addProperty(value.getKey(), value.getValue().floatValue()*100);
        }
        v.add("types", o);
        JsonObject object = (JsonObject) statistics.get(field.getKey());
        if (object == null) {
          statistics.add(field.getKey(), v);
        } else {
          object.add("types", o);
        }
      }

      // Put the statistics along with validation rules.
      result.add("statistics", statistics);
      response.addProperty("status", HttpURLConnection.HTTP_OK);
      response.addProperty("message", "Success");
      response.addProperty("count", 2);
      response.add("values", result);
      sendJson(responder, HttpURLConnection.HTTP_OK, response.toString());
    } catch (DataSetException e) {
      error(responder, e.getMessage());
    } catch (Exception e) {
      error(responder, e.getMessage());
    }
  }

  @POST
  @Path("workspaces/{id}/schema")
  public void schema(HttpServiceRequest request, HttpServiceResponder responder,
                        @PathParam("id") String id) {
    try {
      RequestExtractor handler = new RequestExtractor(request);
      Request user = handler.getContent("UTF-8", Request.class);
      final int limit = user.getSampling().getLimit();
      List<Record> records = executeDirectives(id, user, new Function<List<Record>, List<Record>>() {
        @Nullable
        @Override
        public List<Record> apply(@Nullable List<Record> records) {
          int min = Math.min(records.size(), limit);
          return records.subList(0, min);
        }
      });

      // generate a schema based upon the first record
      Json2Schema json2Schema = new Json2Schema();
      try {
        Schema schema = json2Schema.toSchema("record", createUberRecord(records));
        if (schema.getType() != Schema.Type.RECORD) {
          schema = Schema.recordOf("array", Schema.Field.of("value", schema));
        }

        String schemaJson = GSON.toJson(schema);
        // the current contract with the UI is not to pass the
        // entire schema string, but just the fields.
        String fieldsJson = new JsonParser().parse(schemaJson)
                                    .getAsJsonObject()
                                    .get("fields").toString();
        sendJson(responder, HttpURLConnection.HTTP_OK, fieldsJson);
      } catch (RecordConvertorException e) {
        error(responder, "There was a problem in generating schema for the record. " + e.getMessage());
        return;
      }
    } catch (DataSetException e) {
      error(responder, e.getMessage());
    } catch (Exception e) {
      error(responder, e.getMessage());
    }
  }

  /**
   * Generates the capability matrix, with versions and build number.
   *
   * @param request Handler for incoming request.
   * @param responder Responder for data going out.
   */
  @GET
  @Path("info")
  public void capabilities(HttpServiceRequest request, HttpServiceResponder responder) {
    JsonArray values = new JsonArray();

    ClassLoader loader = Thread.currentThread().getContextClassLoader();
    Properties props = new Properties();
    try(InputStream resourceStream = loader.getResourceAsStream(resourceName)) {
      props.load(resourceStream);
    } catch (IOException e) {
      error(responder, "There was problem reading the capability matrix. " +
        "Please check the environment to ensure you have right verions of jar." + e.getMessage());
      return;
    }

    JsonObject object = new JsonObject();
    for(String key : props.stringPropertyNames()) {
      String value = props.getProperty(key);
      object.addProperty(key, value);
    }
    values.add(object);

    JsonObject response = new JsonObject();
    response.addProperty("status", HttpURLConnection.HTTP_OK);
    response.addProperty("message", "Success");
    response.addProperty("count", values.size());
    response.add("values", values);
    sendJson(responder, HttpURLConnection.HTTP_OK, response.toString());
  }

  /**
   * Executes the directives on the record stored in the workspace and returns the possible xpaths for a
   * particular column.
   *
   * Following is the response from this request
   * {
   *   "status" : 200,
   *   "message" : "Success",
   *   "xmlpaths" : [
   *     /ns1:SabreASDS/ns1:PNRSummary
   *     /ns1:SabreASDS/ns1:ChangeIndicators/ns1:Itinerary
   *     /ns1:SabreASDS/ns1:ChangeIndicators/ns1:Name
   *   ]
   * }
   *
   * @param request to gather information of the request.
   * @param responder to respond to the service request.
   * @param ws workspace in which the directives are executed.
   */
  @GET
  @Path("workspaces/{workspace}/xpaths/{column}")
  public void getXPaths(HttpServiceRequest request, HttpServiceResponder responder,
                        @PathParam("workspace") String ws,
                        @PathParam("column") String column) {
    try {

      // Read the request body
      RequestExtractor handler = new RequestExtractor(request);
      Request reqBody = handler.getContent("UTF-8", Request.class);
      if (reqBody == null) {
        error(responder, "Request is empty. Please check if the request is sent as HTTP POST body.");
        return;
      }

      final int limit = reqBody.getSampling().getLimit();
      List<Record> newRecords = executeDirectives(ws, reqBody, new Function<List<Record>, List<Record>>() {
        @Nullable
        @Override
        public List<Record> apply(@Nullable List<Record> records) {
          int min = Math.min(records.size(), limit);
          return Lists.newArrayList(new Reservoir<Record>(min).sample(records.iterator()));
        }
      });


      Record firstRow = newRecords.get(0);
      Object columnValue = firstRow.getValue(column);
      if (!(columnValue instanceof VTDNav)) {
        error(responder, String.format("Column '%s' is not parsed as XML.", column));
        return;
      }

      Set<String> xmlPaths = XPathUtil.getXMLPaths((VTDNav) columnValue);

      JSONObject response = new JSONObject();
      response.put("status", HttpURLConnection.HTTP_OK);
      response.put("message", "Success");
      response.put("count", xmlPaths.size());
      response.put("values", xmlPaths);
      sendJson(responder, HttpURLConnection.HTTP_OK, response.toString());
    } catch (JsonParseException e) {
      error(responder, "Issue parsing request. " + e.getMessage());
    } catch (DataSetException e) {
      error(responder, e.getMessage());
    } catch (Exception e) {
      error(responder, e.getMessage());
    }
  }

  /**
   * This REST API returns an array of all the directives, their usage and description.
   *
   * Following is the response of this call.
   * {
   *   "status": "OK",
   *   "message": "Success",
   *   "count" : 10,
   *   "values" : [
   *      {
   *        "directive" : "parse-as-csv",
   *        "usage" : "parse-as-csv <column> <delimiter> <skip-empty-row>",
   *        "description" : "Parses as CSV ..."
   *      },
   *      ...
   *   ]
   * }
   * @param request to gather information of the request.
   * @param responder to respond to the service request.
   */
  @GET
  @Path("usage")
  public void usage(HttpServiceRequest request, HttpServiceResponder responder) {
    try {
      UsageRegistry registry = new UsageRegistry();
      List<UsageRegistry.UsageDatum> usages = registry.getAll();

      JsonObject response = new JsonObject();
      int count = 0;
      JsonArray values = new JsonArray();
      for (UsageRegistry.UsageDatum entry : usages) {
        JsonObject usage = new JsonObject();
        usage.addProperty("directive", entry.getDirective());
        usage.addProperty("usage", entry.getUsage());
        usage.addProperty("description", entry.getDescription());
        values.add(usage);
        count++;
      }
      response.addProperty("status", HttpURLConnection.HTTP_OK);
      response.addProperty("message", "Success");
      response.addProperty("count", count);
      response.add("values", values);
      sendJson(responder, HttpURLConnection.HTTP_OK, response.toString());
    } catch (Exception e) {
      error(responder, e.getMessage());
    }
  }

  /**
   * Extracts the charsets supported.
   *
   * @param request to gather information of the request.
   * @param responder to respond to the service request.
   */
  @GET
  @Path("charsets")
  public void charsets(HttpServiceRequest request, HttpServiceResponder responder) {
    Set<String> charsets = Charset.availableCharsets().keySet();
    JsonObject response = new JsonObject();
    response.addProperty("status", HttpURLConnection.HTTP_OK);
    response.addProperty("message", "success");
    response.addProperty("count", charsets.size());
    JsonArray array = new JsonArray();
    for (String charset : charsets) {
      array.add(new JsonPrimitive(charset));
    }
    response.add("values", array);
    sendJson(responder, HttpURLConnection.HTTP_OK, response.toString());
  }

  /**
   * Creates a uber record after iterating through all records.
   *
   * @param records list of all records.
   * @return A single record will rows merged across all columns.
   */
  private static Record createUberRecord(List<Record> records) {
    Record uber = new Record();
    for (Record record : records) {
      for (int i = 0; i < record.length(); ++i) {
        Object o = record.getValue(i);
        if (o != null) {
          int idx = uber.find(record.getColumn(i));
          if (idx == -1) {
            uber.add(record.getColumn(i), o);
          }
        }
      }
    }
    return uber;
  }

  /**
   * Converts the data in workspace into records.
   *
   * @param id name of the workspace from which the records are generated.
   * @return list of records.
   * @throws WorkspaceException thrown when there is issue retrieving data.
   */
  private List<Record> fromWorkspace(String id) throws WorkspaceException {
    DataType type = table.getType(id);
    List<Record> records = new ArrayList<>();

    switch(type) {
      case TEXT: {
        String data = table.getData(id, WorkspaceDataset.DATA_COL, DataType.TEXT);
        if (data != null) {
          records.add(new Record(id, data));
        }
        break;
      }

      case BINARY: {
        byte[] data = table.getData(id, WorkspaceDataset.DATA_COL, DataType.BINARY);
        if (data != null) {
          records.add(new Record(id, data));
        }
        break;
      }

      case RECORDS: {
        records = table.getData(id, WorkspaceDataset.DATA_COL, DataType.RECORDS);
        break;
      }
    }
    return records;
  }

  /**
   * Executes directives by extracting them from request.
   *
   * @param id data to be used for executing directives.
   * @param user request passed on http.
   * @param sample sampling function.
   * @return records generated from the directives.
   */
  private List<Record> executeDirectives(String id, @Nullable Request user,
                                         Function<List<Record>, List<Record>> sample)
    throws Exception {
    if (user == null) {
      throw new Exception("Request is empty. Please check if the request is sent as HTTP POST body.");
    }

    // Extract records from the workspace.
    List<Record> records = fromWorkspace(id);
    // Execute the pipeline.
    PipelineContext context = new ServicePipelineContext(PipelineContext.Environment.SERVICE, getContext());
    PipelineExecutor executor = new PipelineExecutor();
    executor.configure(new TextDirectives(user.getRecipe().getDirectives()), context);
    return executor.execute(sample.apply(records));
  }

}<|MERGE_RESOLUTION|>--- conflicted
+++ resolved
@@ -554,14 +554,10 @@
           // If not present in header, add it to header.
           if (!header.contains(field.getKey())) {
             headers.add(new JsonPrimitive(field.getKey()));
-<<<<<<< HEAD
             Object object = field.getValue();
             if (object != null) {
               types.addProperty(field.getKey(), object.getClass().getSimpleName().toLowerCase());
             }
-=======
-            types.addProperty(field.getKey(), field.getValue().getClass().getSimpleName().toLowerCase());
->>>>>>> fd81889b
             header.add(field.getKey());
           }
           Object object = field.getValue();
@@ -585,11 +581,7 @@
       response.addProperty("status", HttpURLConnection.HTTP_OK);
       response.addProperty("message", "Success");
       response.addProperty("count", values.size());
-<<<<<<< HEAD
-      response.add("header", headers); // TODO: Remove this later.
-=======
       response.add("header", headers); // TODO: Remove this later. 
->>>>>>> fd81889b
       response.add("types", types);
       response.add("values", values);
       sendJson(responder, HttpURLConnection.HTTP_OK, response.toString());
