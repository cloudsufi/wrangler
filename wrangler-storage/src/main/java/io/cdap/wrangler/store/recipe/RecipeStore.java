--- conflicted
+++ resolved
@@ -82,7 +82,6 @@
 
   /**
    * Create a new recipe
-   *
    * @param recipeId  id of the recipe
    * @param recipeRow recipe to create/update
    */
@@ -120,15 +119,12 @@
     });
   }
 
-<<<<<<< HEAD
   /**
    * Get the Recipe associated with given recipe name
    * @param recipeId id of the recipe to fetch
    * @return {@link Recipe} metadata for given recipe id
    * @throws RecipeNotFoundException if recipe is not found
    */
-=======
->>>>>>> 484d6448
   public Recipe getRecipe(RecipeId recipeId) throws RecipeNotFoundException {
     return TransactionRunners.run(transactionRunner, context -> {
       StructuredTable table = context.getTable(TABLE_ID);
